--- conflicted
+++ resolved
@@ -6,11 +6,7 @@
 import awscli
 
 
-<<<<<<< HEAD
-requires = ['botocore>=1.0.0,<1.1.0',
-=======
-requires = ['botocore>=1.0.1,<1.1.1',
->>>>>>> 3d090513
+requires = ['botocore==1.0.1',
             'colorama>=0.2.5,<=0.3.3',
             'docutils>=0.10',
             'rsa>=3.1.2,<=3.1.4']
